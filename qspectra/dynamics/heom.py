--- conflicted
+++ resolved
@@ -242,7 +242,6 @@
             return evolve_matrix.dot(rho_expanded)
         return eom
 
-<<<<<<< HEAD
     def density_matrix_to_state_vector(self, rho0, liouville_subspace):
         """
         turn a density matrix into a state vector to use as the
@@ -264,12 +263,9 @@
         temp =  super(HEOMModel, self).state_vector_to_density_matrix(rhos)
         return temp
 
-    def HEOM_tensor(self, hamiltonian, subspace='ge', K=3, level_cutoff=3, low_temp_corr=True):
-=======
     def HEOM_tensor(self, subspace='ge', K=3, level_cutoff=3,
                     low_temp_corr=True, modified_HEOM=False,
                     aki_temp_corr=False):
->>>>>>> b21bc18a
         """
         Calculates the HEOM tensor elements in the energy eigenbasis
 
@@ -368,11 +364,7 @@
             L[left_slice, left_slice] = -1j * liouvillian - Isq * en_shift
 
             #double commutator temperature correction!
-<<<<<<< HEAD
-            if low_temp_corr:
-=======
             if low_temp_corr or aki_temp_corr:
->>>>>>> b21bc18a
                 temp = np.zeros((N ** 2, N ** 2))
                 for j in xrange(N):
                     temp += (proj_op_left[j] + proj_op_right[j]
